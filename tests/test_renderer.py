# Renderer tests

import sphinx.environment
from breathe.node_factory import create_node_factory
from breathe.parser.compound import linkedTextTypeSub, memberdefTypeSub, paramTypeSub, MixedContainer
from breathe.renderer.sphinxrenderer import SphinxRenderer
from breathe.renderer.filter import OpenFilter
from docutils import frontend, nodes, parsers, utils
from sphinx.domains.cpp import CPPDomain
from sphinx.domains.c import CDomain

from nose.tools import eq_


sphinx.locale.init([], None)


class TestDoxygenNode:
    """
    A base class for test wrappers of Doxygen nodes. It allows setting all attributes via keyword arguments
    in the constructor.
    """
    def __init__(self, cls, **kwargs):
        if cls:
            cls.__init__(self)
        for name, value in kwargs.items():
            if not hasattr(self, name):
                raise AttributeError('invalid attribute ' + name)
            setattr(self, name, value)


class TestMixedContainer(MixedContainer, TestDoxygenNode):
    """A test wrapper of Doxygen mixed container."""
    def __init__(self, **kwargs):
        MixedContainer.__init__(self, None, None, None, None)
        TestDoxygenNode.__init__(self, None, **kwargs)


class TestLinkedText(linkedTextTypeSub, TestDoxygenNode):
    """A test wrapper of Doxygen linked text."""
    def __init__(self, **kwargs):
        TestDoxygenNode.__init__(self, linkedTextTypeSub, **kwargs)


class TestMemberDef(memberdefTypeSub, TestDoxygenNode):
    """A test wrapper of Doxygen class/file/namespace member symbol such as a function declaration."""
    def __init__(self, **kwargs):
        TestDoxygenNode.__init__(self, memberdefTypeSub, **kwargs)


class TestParam(paramTypeSub, TestDoxygenNode):
    """A test wrapper of Doxygen parameter."""
    def __init__(self, **kwargs):
        TestDoxygenNode.__init__(self, paramTypeSub, **kwargs)

class MockConfig(object):
    cpp_id_attributes = []
    cpp_paren_attributes = []
    cpp_index_common_prefix = []


class MockState:
    def __init__(self):
        env = sphinx.environment.BuildEnvironment(None, None, MockConfig())
        CPPDomain(env)
        CDomain(env)
        env.temp_data['docname'] = 'mock-doc'
        settings = frontend.OptionParser(
            components=(parsers.rst.Parser,)).get_default_values()
        settings.env = env
        self.document = utils.new_document('', settings)

    def nested_parse(self, content, content_offset, contentnode):
        pass


class MockReporter:
    def __init__(self):
        pass

    def warning(self, description, line):
        pass

    def debug(self, message):
        pass


class MockStateMachine:
    def __init__(self):
        self.reporter = MockReporter()


class MockMaskFactory:
    def __init__(self):
        pass

    def mask(self, node):
        return node


class MockContext:
    def __init__(self, node_stack, domain=None):
        self.domain = domain
        self.node_stack = node_stack
        self.directive_args = [
            None,  # name
            None,  # arguments
            [],    # options
            None,  # content
            None,  # lineno
            None,  # content_offset
            None,  # block_text
            MockState(), MockStateMachine()]
        self.child = None
        self.mask_factory = MockMaskFactory()

    def create_child_context(self, attribute):
        return self


class MockProjectInfo:
    def __init__(self, show_define_initializer=False):
        self._show_define_initializer = show_define_initializer
        pass

    def name(self):
        pass

<<<<<<< HEAD
    def show_define_initializer(self):
        return self._show_define_initializer
=======
    def project_refids(self):
        pass
>>>>>>> 2af32f4d


class MockTargetHandler:
    def __init__(self):
        pass

    def create_target(self, refid):
        pass


class MockDocument:
    def __init__(self):
        self.reporter = MockReporter()


class NodeFinder(nodes.NodeVisitor):
    """Find node with specified class name."""
    def __init__(self, name, document):
        nodes.NodeVisitor.__init__(self, document)
        self.name = name
        self.found_nodes = []

    def unknown_visit(self, node):
        if node.__class__.__name__ == self.name:
            self.found_nodes.append(node)


def find_nodes(nodes, name):
    """Find all docutils nodes with specified class name in *nodes*."""
    finder = NodeFinder(name, MockDocument())
    for node in nodes:
        node.walk(finder)
    return finder.found_nodes


def find_node(nodes, name):
    """
    Find a single docutils node with specified class name in *nodes*.
    Throw an exception if there isn't exactly one such node.
    """
    found_nodes = find_nodes(nodes, name)
    if len(found_nodes) != 1:
        raise Exception('the number of nodes {0} is {1}'.format(name, len(found_nodes)))
    return found_nodes[0]


def test_find_nodes():
    section = nodes.section()
    foo = nodes.Text('foo')
    desc = nodes.description()
    bar = nodes.Text('bar')
    section.children = [foo, desc, bar]
    assert(find_nodes(section, 'description') == [desc])
    assert(find_nodes([section, desc], 'description') == [desc, desc])
    assert(find_nodes([], 'description') == [])
    assert(find_nodes(section, 'unknown') == [])
    assert(find_nodes(section, 'Text') == [foo, bar])


def check_exception(func, message):
    """Check if func() throws an exception with the specified message."""
    exception = None
    try:
        func()
    except Exception as e:
        exception = e
    print(str(exception))
    assert exception and str(exception) == message


def test_find_node():
    section = nodes.section()
    foo = nodes.Text('foo')
    desc = nodes.description()
    bar = nodes.Text('bar')
    section.children = [foo, desc, bar]
    assert(find_node(section, 'description') == desc)
    check_exception(lambda: find_node([section, desc], 'description'),
                    'the number of nodes description is 2')
    check_exception(lambda: find_node([], 'description'),
                    'the number of nodes description is 0')
    check_exception(lambda: find_node([section], 'unknown'),
                    'the number of nodes unknown is 0')
    check_exception(lambda: find_node([section], 'Text'),
                    'the number of nodes Text is 2')


def render(member_def, domain=None, show_define_initializer=False):
    """Render Doxygen *member_def* with *renderer_class*."""
    renderer = SphinxRenderer(MockProjectInfo(show_define_initializer),
                              None,  # renderer_factory
                              create_node_factory(),
                              None,  # state
                              None,  # document
                              MockTargetHandler(),
                              None,   # compound_parser
                              OpenFilter())
    renderer.context = MockContext([member_def], domain)
    return renderer.render(member_def)


def test_render_func():
    member_def = TestMemberDef(kind='function', definition='void foo', argsstring='(int)', virt='non-virtual',
                               param=[TestParam(type_=TestLinkedText(content_=[TestMixedContainer(value=u'int')]))])
    signature = find_node(render(member_def), 'desc_signature')
    assert signature.astext().startswith('void')
    assert find_node(signature, 'desc_name')[0] == 'foo'
    params = find_node(signature, 'desc_parameterlist')
    assert len(params) == 1
    param = params[0]
    assert param[0] == 'int'


def test_render_typedef():
    member_def = TestMemberDef(kind='typedef', definition='typedef int foo')
    signature = find_node(render(member_def), 'desc_signature')
    assert signature.astext() == 'typedef int foo'


def test_render_c_typedef():
    member_def = TestMemberDef(kind='typedef', definition='typedef unsigned int bar')
    signature = find_node(render(member_def, domain='c'), 'desc_signature')
    eq_(signature.astext(), 'typedef unsigned int bar')


def test_render_c_function_typedef():
    member_def = TestMemberDef(kind='typedef', definition='typedef void* (*voidFuncPtr)(float, int)')
    signature = find_node(render(member_def, domain='c'), 'desc_signature')
    assert signature.astext().startswith('typedef void*')
    params = find_node(signature, 'desc_parameterlist')
    assert len(params) == 2
    eq_(params[0].astext(), "float")
    eq_(params[1].astext(), "int")


def test_render_using_alias():
    member_def = TestMemberDef(kind='typedef', definition='using foo = int')
    signature = find_node(render(member_def), 'desc_signature')
    assert signature.astext() == 'using foo = int'


def test_render_const_func():
    member_def = TestMemberDef(kind='function', definition='void f', argsstring='() const',
                               virt='non-virtual', const='yes')
    signature = find_node(render(member_def), 'desc_signature')
    assert '_CPPv2NK1fEv' in signature['ids']


def test_render_variable_initializer():
    member_def = TestMemberDef(kind='variable', definition='const int EOF', initializer=TestMixedContainer(value=u'= -1'))
    signature = find_node(render(member_def), 'desc_signature')
    assert signature.astext() == 'const int EOF = -1'


def test_render_define_initializer():
    member_def = TestMemberDef(kind='define', name='MAX_LENGTH',
                               initializer=TestLinkedText(content_=[TestMixedContainer(value=u'100')]))
    signature_w_initializer = find_node(render(member_def, show_define_initializer=True), 'desc_signature')
    eq_(signature_w_initializer.astext(), 'MAX_LENGTH 100')

    member_def_no_show = TestMemberDef(kind='define', name='MAX_LENGTH_NO_INITIALIZER',
                               initializer=TestLinkedText(content_=[TestMixedContainer(value=u'100')]))

    signature_wo_initializer = find_node(render(member_def_no_show, show_define_initializer=False), 'desc_signature')
    eq_(signature_wo_initializer.astext(), 'MAX_LENGTH_NO_INITIALIZER')


def test_render_define_no_initializer():
    member_def = TestMemberDef(kind='define', name='USE_MILK')
    signature = find_node(render(member_def), 'desc_signature')
    assert signature.astext() == 'USE_MILK'<|MERGE_RESOLUTION|>--- conflicted
+++ resolved
@@ -126,13 +126,11 @@
     def name(self):
         pass
 
-<<<<<<< HEAD
     def show_define_initializer(self):
         return self._show_define_initializer
-=======
+
     def project_refids(self):
         pass
->>>>>>> 2af32f4d
 
 
 class MockTargetHandler:
